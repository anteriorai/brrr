from __future__ import annotations

import asyncio
import base64
import functools
import logging
from collections.abc import (
    AsyncIterator,
    Awaitable,
    Callable,
    Iterable,
)
from contextlib import asynccontextmanager
from dataclasses import dataclass
<<<<<<< HEAD
import logging
=======
>>>>>>> 617ae67f
from uuid import uuid4

from .call import Call
from .queue import Queue, QueueIsClosed, QueueIsEmpty
from .store import (
    Cache,
    Memory,
    NotFoundError,
    Store,
)

logger = logging.getLogger(__name__)


class SpawnLimitError(Exception): ...


@dataclass
class DeferredCall:
    # None means self
    topic: str | None
    call: Call


class Defer(Exception):
    """
    When a task is called and hasn't been computed yet, a Defer exception is raised
    Workers catch this exception and schedule the task to be computed
    """

    calls: Iterable[DeferredCall]

    def __init__(self, calls: Iterable[DeferredCall]):
        self.calls = calls


@dataclass
class Request:
    # The actual semantically meaningful part of the call
    call: Call
    # Probably some extra useful out-of-band metadata at some point?  Something
    # like "headers"?  Metadata?  For now we only have calls in a request, but
    # it’s very likely we’ll want to add things here very soon and this is part
    # of the public API, so let’s wrap the call itself in a single-member
    # Request class.


@dataclass
class Response:
    payload: bytes


type Handler = Callable[[Request, Connection], Awaitable[Response | Defer]]


def _parse_call_id(call_id: str):
    return call_id.split("/")


@asynccontextmanager
async def connect(
    queue: Queue, store: Store, cache: Cache
) -> AsyncIterator[Connection]:
    """Create a client-only connection without the ability to handle jobs.

    It can schedule new tasks and read values from the kv store though!

    """
    # Technically unnecessary for this to be a contextmanager today but it fits
    # the expected API for this, and it leaves the door open for some activity
    # on join / leave (e.g. counting active clients in the cache).
    yield Connection(queue, store, cache)


@asynccontextmanager
async def serve(queue: Queue, store: Store, cache: Cache) -> AsyncIterator[Server]:
    # I guess you could give the end user even more control but at some
    # point I think this API is fine.  Who really needs access to the server
    # instance?
    yield Server(queue, store, cache)


class Connection:
    """A connection in its most basic form, to call _out_ to brr.

    You can read values, and you can asynchronously schedule jobs, but it
    doesn't allow "calling" jobs using the defer-and-retry mechanism.  That's
    done by active applications.

    """

    # Maximum task executions per root job.  Hard-coded, not intended to be
    # configurable or ever even be hit, for that matter.  If you hit this you almost
    # certainly have a pathological workflow edge case causing massive reruns.  If
    # you actually need to increase this because your flows genuinely hit this
    # limit, I’m impressed.
    _spawn_limit: int = 10_000

    # Non-critical, non-persistent information.  Still figuring out if it makes
    # sense to have this dichotomy supported so explicitly at the top-level of
    # the API.  We run the risk of somehow letting semantically important
    # information seep into this cache, and suddenly it is effectively just part
    # of memory again, at which point what’s the split for?
    _cache: Cache
    # A storage backend for calls, values and pending returns
    _memory: Memory
    # A queue of call keys to be processed
    _queue: Queue

    def __init__(self, queue: Queue, store: Store, cache: Cache):
        self._cache = cache
        self._memory = Memory(store)
        self._queue = queue

    async def _put_job(self, topic: str, call_hash: str, root_id: str) -> None:
        # Incredibly mother-of-all ad-hoc definitions.  Doesn’t use the topic
        # for counting spawn limits: the spawn limit is currently intended to
        # never be hit at all: it’s a /semantic/ check, not a /runtime/ check.
        # It’s not intended for example to give paying customers a higher spawn
        # limit than free ones.  It’s intended to catch infinite recursion and
        # non-idempotent call graphs.
        if (await self._cache.incr(f"brrr_count/{root_id}")) > self._spawn_limit:
            msg = f"Spawn limit {self._spawn_limit} reached for {root_id} at job {call_hash}"
            logger.error(msg)
            # Throw here because it allows the user of brrrlib to decide how to
            # handle this: what kind of logging?  Does the worker crash in order
            # to flag the problem to the service orchestrator, relying on auto
            # restarts to maintain uptime while allowing monitoring to go flag a
            # bigger issue to admins?  Or just wrap it in a while True loop
            # which catches and ignores specifically this error?
            raise SpawnLimitError(msg)
        await self._queue.put_message(topic, f"{root_id}/{call_hash}")

    async def schedule_raw(
        self, topic: str, idempotency_key: str, task_name: str, payload: bytes
    ) -> None:
        """Schedule this call on the brrr workforce.

        This method should be called for top-level workflow calls only.

        """
        # Best effort optimization which is NOT semantically relevant.  It would
        # in fact be a good test to disable this and verify all unit tests still
        # pass (discrepancies in task call counts notwithstanding).
        if await self._memory.has_value(idempotency_key):
            return
        call = Call(task_name=task_name, payload=payload, call_hash=idempotency_key)
        await self._memory.set_call(call)
        # Random root id for every call so we can disambiguate retries
        root_id = base64.urlsafe_b64encode(uuid4().bytes).decode("ascii").strip("=")
        await self._put_job(topic, idempotency_key, root_id)

    async def read_raw(self, call_hash: str) -> bytes | None:
        """
        Returns the value of a task, or None if it's not present in the store
        """
        try:
            return await self._memory.get_value(call_hash)
        except NotFoundError:
            return None


# Separate classes for now, might not need to be, although it does leave open
# the possibility of having different queue protocols: consumer vs producer
# queue?
class Server(Connection):
    _cache: Cache
    # A storage backend for calls, values and pending returns
    _memory: Memory
    # A queue of call keys to be processed
    _queue: Queue

    _n: int
    # Singleton to count global number of workers for logging purposes only
    _total_workers = 0

    def __init__(self, queue: Queue, store: Store, cache: Cache):
        super().__init__(queue, store, cache)
        self._n = Server._total_workers
        Server._total_workers += 1

    async def _schedule_return_call(self, return_addr: str) -> None:
        # These are all root_id/memo_key/topic triples which is great because
        # every return should be retried in its original root context.
        root_id, parent_key, topic = return_addr.split("/", 2)
        await self._put_job(topic, parent_key, root_id)

    async def _schedule_call_nested(
        self, my_topic: str, child: DeferredCall, root_id: str, parent_call_id: str
    ) -> None:
        """Schedule this call on the brrr workforce.

        This is the real internal entrypoint which should be used by all brrr
        internal-facing code, to avoid confusion about what's internal API and
        what's external.

        This method is for calls which are scheduled from within another brrr
        call.  When the work scheduled by this call has completed, that worker
        must kick off the parent (which is the thread doing the calling of this
        function, "now").

        This will always kick off the call, it doesn't check if a return value
        already exists for this call.

        """
        # First the call because it is perennial, it just describes the actual
        # call being made, it doesn’t cause any further action and it’s safe
        # under all races.
        await self._memory.set_call(child.call)
        # Note this can be immediately read out by a racing return call. The
        # pathological case is: we are late to a party and another worker is
        # actually just done handling this call, and just before it reads out
        # the addresses to which to return, it is added here.  That’s still OK
        # because it will then immediately call this parent flow back, which is
        # fine because the result does in fact exist.
        child_topic = child.topic or my_topic
        call_hash = child.call.call_hash
        # Ad-hoc encoding: I happen to know that parent_call_id itself is
        # root_id/parent_key, neither of which can contain a ‘/’.  The topic
        # however is user-controlled and can contain any character, so it must
        # come last for deterministic decoding.  Obviously a far better idea
        # would be to just use bencode here.
        should_schedule = await self._memory.add_pending_return(
            call_hash, f"{parent_call_id}/{my_topic}"
        )
        if should_schedule:
            await self._put_job(child_topic, call_hash, root_id)

    async def _handle_msg(
        self, handler: Handler, my_topic: str, my_call_id: str
    ) -> None:
        root_id, my_memo_key = _parse_call_id(my_call_id)
        call = await self._memory.get_call(my_memo_key)

        logger.debug(f"Calling {my_topic} -> {my_call_id} -> {call.task_name}")
        req = Request(call=call)
        ret = await handler(req, self)
        if isinstance(ret, Defer):
            logger.debug("Deferring %s %s", my_call_id, call.task_name)

            # Any of these calls could throw a SpawnLimitError: let that bubble
            # up.  This is very ugly but I want to keep the contract of throwing
            # exceptions on spawn limits, even though it’s _technically_ a user
            # error.  It’s a very nice failure mode and it allows the user to
            # automatically lean on their fleet monitoring to measure the health
            # of their workflows, and debugging this issue can otherwise be very
            # hard.  Of course the “proper” way for a language to support this
            # is Lisp’s restarts, where an exception doesn’t unroll the stack
            # but allows the caller to handle it from the point at which it
            # occurs.
            async def handle_child(child: DeferredCall) -> None:
                await self._schedule_call_nested(my_topic, child, root_id, my_call_id)

            await asyncio.gather(*map(handle_child, ret.calls))
            return

        elif isinstance(ret, Response):
            logger.info(f"Handled {my_topic} -> {my_call_id} -> {call.task_name}")

            # This can end up in a race against another worker to write the
            # value.
            await self._memory.set_value(my_memo_key, ret.payload)

            # This is ugly and it’s tempting to use asyncio.gather with
            # ‘return_exceptions=True’.  However note I don’t want to blanket catch
            # all errors: only SpawnLimitError.  You’d need to do manual filtering
            # of errors, check if there are any non-spawnlimiterrors, if so throw
            # those immediately from the context block, otherwise throw a spawnlimit
            # error once the context finishes.  It’s about as convoluted as just
            # doing it this way, without any of the clarity.
            spawn_limit_err = None

            async def schedule_returns(returns: Iterable[str]) -> None:
                for pending in returns:
                    try:
                        await self._schedule_return_call(pending)
                    except SpawnLimitError as e:
                        logger.info(
                            f"Spawn limit reached returning from {my_memo_key} to {pending}; clearing the return"
                        )
                        nonlocal spawn_limit_err
                        spawn_limit_err = e

            await self._memory.with_pending_returns_remove(
                my_memo_key, schedule_returns
            )
            if spawn_limit_err is not None:
                raise spawn_limit_err
            return

        else:
            raise ValueError("Unexpected return value from handler")

    async def loop(self, topic: str, handler: Handler) -> None:
        """Workers take jobs from the queue, one at a time, and handle them.
        They have read and write access to the store, and are responsible for
        Managing the output of tasks and scheduling new ones

        The default topic on which this brrr instance is _listening_ for new
        jobs.  It can _call_ any jobs in the given queue, but it expects to
        serve its jobs only in this specific queue.

        Every worker MUST be able to handle any job which it pulls from the
        queue.  A crucial operating principle of brrr is the lack of a central
        agent or scheduler.  Topics are how work is segregated, but within a
        topic every worker is equal and every worker must handle every job.
        Rejecting a job will be considered a job failure by the queue [in any
        decent queue implementation, e.g. SQS dead lettering after a while].

        """
        num = f"{self._n}/{Server._total_workers}"
        logger.info(f"Worker {num} listening on {topic}")
        while True:
            try:
                # This is presumed to be a long poll
                message = await self._queue.get_message(topic)
                logger.debug(f"Worker {num} got {topic} message {repr(message)}")
            except QueueIsEmpty:
                logger.debug(f"Worker {num}'s queue {topic} is empty")
                continue
            except QueueIsClosed:
                logger.info(f"Worker {num}'s queue {topic} is closed")
                return

            await self._handle_msg(handler, topic, message.body)<|MERGE_RESOLUTION|>--- conflicted
+++ resolved
@@ -2,7 +2,6 @@
 
 import asyncio
 import base64
-import functools
 import logging
 from collections.abc import (
     AsyncIterator,
@@ -12,10 +11,6 @@
 )
 from contextlib import asynccontextmanager
 from dataclasses import dataclass
-<<<<<<< HEAD
-import logging
-=======
->>>>>>> 617ae67f
 from uuid import uuid4
 
 from .call import Call
