--- conflicted
+++ resolved
@@ -33,12 +33,7 @@
     "node": ">=24"
   },
   "dependencies": {
-    "bencode": "^4.0.0",
-<<<<<<< HEAD
-    "redis": "^5.8.2"
-=======
-    "superjson": "^2.2.2"
->>>>>>> 2c2fe952
+    "bencode": "^4.0.0"
   },
   "devDependencies": {
     "@types/bencode": "^2.0.4",
